--- conflicted
+++ resolved
@@ -1309,38 +1309,6 @@
             rx.reset();
             rx = make_nbrx(d_quad_rate, d_audio_rate);
         }
-<<<<<<< HEAD
-        if (d_decim >= 2)
-        {
-            tb->connect(src, 0, input_decim, 0);
-            tb->connect(input_decim, 0, iq_swap, 0);
-        }
-        else
-        {
-            tb->connect(src, 0, iq_swap, 0);
-        }
-        if (d_dc_cancel)
-        {
-            tb->connect(iq_swap, 0, dc_corr, 0);
-            tb->connect(dc_corr, 0, iq_fft, 0);
-            tb->connect(dc_corr, 0, mixer, 0);
-        }
-        else
-        {
-            tb->connect(iq_swap, 0, iq_fft, 0);
-            tb->connect(iq_swap, 0, mixer, 0);
-        }
-        tb->connect(lo, 0, mixer, 1);
-        tb->connect(mixer, 0, rx, 0);
-        tb->connect(rx, 0, audio_fft, 0);
-        tb->connect(rx, 0, audio_udp_sink, 0);
-        tb->connect(rx, 1, audio_udp_sink, 1);
-        tb->connect(rx, 0, audio_gain0, 0);
-        tb->connect(rx, 1, audio_gain1, 0);
-        tb->connect(audio_gain0, 0, audio_snk, 0);
-        tb->connect(audio_gain1, 0, audio_snk, 1);
-=======
->>>>>>> 490ee3be
         break;
 
     case RX_CHAIN_WFMRX:
@@ -1349,38 +1317,6 @@
             rx.reset();
             rx = make_wfmrx(d_quad_rate, d_audio_rate);
         }
-<<<<<<< HEAD
-        if (d_decim >= 2)
-        {
-            tb->connect(src, 0, input_decim, 0);
-            tb->connect(input_decim, 0, iq_swap, 0);
-        }
-        else
-        {
-            tb->connect(src, 0, iq_swap, 0);
-        }
-        if (d_dc_cancel)
-        {
-            tb->connect(iq_swap, 0, dc_corr, 0);
-            tb->connect(dc_corr, 0, iq_fft, 0);
-            tb->connect(dc_corr, 0, mixer, 0);
-        }
-        else
-        {
-            tb->connect(iq_swap, 0, iq_fft, 0);
-            tb->connect(iq_swap, 0, mixer, 0);
-        }
-        tb->connect(lo, 0, mixer, 1);
-        tb->connect(mixer, 0, rx, 0);
-        tb->connect(rx, 0, audio_fft, 0);
-        tb->connect(rx, 0, audio_udp_sink, 0);
-        tb->connect(rx, 1, audio_udp_sink, 1);
-        tb->connect(rx, 0, audio_gain0, 0);
-        tb->connect(rx, 1, audio_gain1, 0);
-        tb->connect(audio_gain0, 0, audio_snk, 0);
-        tb->connect(audio_gain1, 0, audio_snk, 1);
-=======
->>>>>>> 490ee3be
         break;
 
     default:
