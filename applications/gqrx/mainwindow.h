--- conflicted
+++ resolved
@@ -153,11 +153,8 @@
     void setAudioFftRate(int fps);
     void setFftColor(const QColor color);
     void setFftFill(bool enable);
-<<<<<<< HEAD
+    void setPeakDetection(bool enabled);
     void setFftPeakHold(bool enable);
-=======
-    void setPeakDetection(bool enabled);
->>>>>>> 4498539d
 
     void on_plotter_newDemodFreq(qint64 freq, qint64 delta);   /*! New demod freq (aka. filter offset). */
     void on_plotter_newFilterFreq(int low, int high);    /*! New filter width */
